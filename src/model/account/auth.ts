import * as _ from 'lodash';
import { Mutex } from 'async-mutex';
import { EventEmitter } from 'events';
import { TypedError } from 'typed-error';

import * as jwt from 'jsonwebtoken';
import * as Auth0 from 'auth0-js';
import { Auth0LockPasswordless } from '@httptoolkit/auth0-lock';
const auth0Dictionary = require('@httptoolkit/auth0-lock/lib/i18n/en').default;
import * as dedent from 'dedent';

import { lightTheme } from '../../styles';
import { reportError } from '../../errors';

import { SKU, getSKU } from './subscriptions';
import { attempt } from '../../util/promise';

const AUTH0_CLIENT_ID = 'KAJyF1Pq9nfBrv5l3LHjT9CrSQIleujj';
const AUTH0_DOMAIN = 'login.httptoolkit.tech';

// We read data from auth0 (via a netlify function), which includes
// the users subscription data, signed into a JWT that we can
// validate using this public key.
const AUTH0_DATA_PUBLIC_KEY = `
-----BEGIN PUBLIC KEY-----
MIIBIjANBgkqhkiG9w0BAQEFAAOCAQ8AMIIBCgKCAQEAzRLZvRoiWBQS8Fdqqh/h
xVDI+ogFZ2LdIiMOQmkq2coYNvBXGX016Uw9KNlweUlCXUaQZkDuQBmwxcs80PEn
IliLvJnOcIA9bAJFEF36uIwSI/ZRj0faExanLO78cdIx+B+p69kFGlohQGzJmS1S
v/IYYu032hO+F5ypR+AoXn6qtGGLVN0zAvsvLEF3urY5jHiVbgk2FWD3FWMU3oBF
jEEjeSlAFnwJZgeEMFeYni7W/rQ8seU8y3YMIg2UyHpeVNnuWbJFFwGq8Aumg4SC
mCVpul3MYubdv034/ipGZSKJTwgubiHocrSBdeImNe3xdxOw/Mo04r0kcZBg2l/b
7QIDAQAB
-----END PUBLIC KEY-----
`;

export class RefreshRejectedError extends TypedError {
    constructor(response: { description: string }) {
        super(`Token refresh failed with: ${response.description}`);
    }
}

const auth0Lock = new Auth0LockPasswordless(AUTH0_CLIENT_ID, AUTH0_DOMAIN, {
    configurationBaseUrl: 'https://cdn.eu.auth0.com',

    // Passwordless - email a code, confirm the code
    allowedConnections: ['email'],
    passwordlessMethod: 'code',

    auth: {
        // Entirely within the app please
        redirect: false,

        // Not used for redirects, but checked against auth0 config. Defaults to current URL, but
        // unfortunately that is a very large space, and each valid URL needs preconfiguring.
        redirectUrl: window.location.origin + '/',
        // Required for passwordless (not needed by default, but gets reset when we use redirectUrl)
        responseType: 'token',

        // Include offline, so we get a refresh token
        params: { scope: 'openid email offline_access app_metadata' },
    },

    // Don't persist logins for easy auto-login later. This makes sense for apps you log into
    // every day, but it's weird otherwise (e.g. after logout -> one-click login? Very odd).
    rememberLastLogin: false,

    // UI config
    autofocus: true,
    allowAutocomplete: true,
    theme: {
        primaryColor: lightTheme.popColor,
        logo: 'https://httptoolkit.com/icon-600.png'
    },
    languageDictionary: Object.assign(auth0Dictionary, {
        title: 'Log in / Sign up',
        signUpTerms: dedent`
            No spam, this will only be used as your account login. By signing up, you accept the ToS & privacy policy.
        `
    })
});

export const loginEvents = new EventEmitter();

// Forward auth0 events to the emitter
[
    'authenticated',
    'unrecoverable_error',
    'authorization_error',
    'hide'
].forEach((event) => auth0Lock.on(event, (data) => loginEvents.emit(event, data)));

loginEvents.on('user_data_loaded', () => auth0Lock.hide());

export const showLoginDialog = () => {
    auth0Lock.show();

    // Login is always followed by either:
    // hide - user cancels login
    // user_data_loaded - everything successful
    // authorization_error - something (login/data loading/token request) goes wrong.
    return new Promise<boolean>((resolve, reject) => {
        loginEvents.once('user_data_loaded', () => resolve(true));
        loginEvents.once('hide', () => resolve(false));

        loginEvents.once('unrecoverable_error', reject);
        loginEvents.on('authorization_error', (err) => {
            if (err.code === 'invalid_user_password') return; // Invalid login token, no worries
            else {
                console.log("Unexpected auth error", err);
                reject(err);
            }
        });
    });
};

export const logOut = () => {
    loginEvents.emit('logout');
};

const auth0Client = new Auth0.Authentication({
    clientID: AUTH0_CLIENT_ID, domain: AUTH0_DOMAIN
});

let tokens: {
    refreshToken: string;
    accessToken: string;
    accessTokenExpiry: number; // time in ms
} | null;

attempt(
    // ! because actually parse(null) -> null, so it's ok
    () => JSON.parse(localStorage.getItem('tokens')!)
)
.then((t) => tokens = t)
.catch((e) => {
    console.log('Invalid token', localStorage.getItem('tokens'), e);
    reportError('Failed to parse tokens');
});

const tokenMutex = new Mutex();

function setTokens(newTokens: typeof tokens) {
    return tokenMutex.runExclusive(() => {
        tokens = newTokens;
        localStorage.setItem('tokens', JSON.stringify(newTokens));
    });
}

loginEvents.on('authenticated', ({ accessToken, refreshToken, expiresIn }) => {
    setTokens({
        refreshToken: refreshToken!,
        accessToken,
        accessTokenExpiry: Date.now() + (expiresIn * 1000)
    });
});

loginEvents.on('logout', () => setTokens(null));

// Must be run inside a tokenMutex
async function refreshToken() {
    if (!tokens) throw new Error("Can't refresh tokens if we're not logged in");

    return new Promise<string>((resolve, reject) => {
        auth0Client.oauthToken({
            refreshToken: tokens!.refreshToken,
            grantType: 'refresh_token'
        }, (error: any, result: { accessToken: string, expiresIn: number }) => {
            if (error) {
                if (
                    [500, 403].includes(error.statusCode) &&
                    error.description && (
                        error.description.includes('Grant not found') ||
                        error.description.includes('invalid refresh token')
                    )
                ) {
                    // Auth0 is explicitly rejecting our refresh token.
                    reject(new RefreshRejectedError(error));
                } else {
                    // Some other unknown error, might be transient/network issues
                    reject(error);
                }
            }
            else {
                tokens!.accessToken = result.accessToken;
                tokens!.accessTokenExpiry = Date.now() + (result.expiresIn * 1000);
                localStorage.setItem('tokens', JSON.stringify(tokens));
                resolve(result.accessToken);
            }
        })
    });
}

function getToken() {
    return tokenMutex.runExclusive<string | undefined>(() => {
        if (!tokens) return;

        const timeUntilExpiry = tokens.accessTokenExpiry.valueOf() - Date.now();

        // If the token is expired or close (10 mins), refresh it
        let refreshPromise = timeUntilExpiry < 1000 * 60 * 10 ?
            refreshToken() : null;

        if (timeUntilExpiry > 1000 * 5) {
            // If the token is good for now, use it, even if we've
            // also triggered a refresh in the background
            return tokens.accessToken;
        } else {
            // If the token isn't usable, wait for the refresh
            return refreshPromise!;
        }
    });
};

export type SubscriptionStatus = 'active' | 'trialing' | 'past_due' | 'deleted';

type AppData = {
    email: string;
    subscription_status?: SubscriptionStatus;
    subscription_id?: number;
    subscription_plan_id?: number;
    subscription_expiry?: number;
    update_url?: string;
    cancel_url?: string;
    last_receipt_url?: string;
    feature_flags?: string[];
    banned?: boolean;
}

type SubscriptionData = {
    id: number;
    status: SubscriptionStatus;
    plan: SKU;
    expiry: Date;
    updateBillingDetailsUrl?: string;
    cancelSubscriptionUrl?: string;
    lastReceiptUrl?: string;
};

export type User = {
    email?: string;
    banned: boolean;
    subscription?: SubscriptionData;
    featureFlags: string[];
};

const anonUser = (): User => ({ featureFlags: [], banned: false });

/*
 * Synchronously gets the last received user data, _without_
 * refreshing it in any way. After 7 days without a refresh
 * though, the result will change when the JWT expires.
 */
export function getLastUserData(): User {
    try {
        return parseUserData(localStorage.getItem('last_jwt'));
    } catch (e) {
        console.warn("Couldn't parse saved user data", e);
        return anonUser();
    }
}

/*
 * Get the latest valid user data we can. If possible, it loads the
 * latest data from the server. If that fails to load, or if it loads
 * but fails to parse, we return the latest user data.
 *
 * If there are no tokens available, or the latest data is expired,
 * this returns an empty (logged out) user.
 */
export async function getLatestUserData(): Promise<User> {
    const lastUserData = getLastUserData();

    try {
        const userJwt = await requestUserData();
        const userData = parseUserData(userJwt);
        localStorage.setItem('last_jwt', userJwt);
        return userData;
    } catch (e) {
        reportError(e);
        loginEvents.emit('authorization_error', e);
        return lastUserData;
    }
}

function parseUserData(userJwt: string | null): User {
    if (!userJwt) return anonUser();

    const appData = <AppData>jwt.verify(userJwt, AUTH0_DATA_PUBLIC_KEY, {
        algorithms: ['RS256'],
        audience: 'https://httptoolkit.tech/app_data',
        issuer: 'https://httptoolkit.tech/'
    });

    const subscription = {
        id: 42, // appData.subscription_id,
        status: 'active', // appData.subscription_status,
<<<<<<< HEAD
        plan: "pro-annual", // getSubscriptionPlanCode(appData.subscription_plan_id),
=======
        plan: "pro-annual", // getSKU(appData.subscription_plan_id),
>>>>>>> 079056de
        expiry: new Date(1955895603582), // appData.subscription_expiry ? new Date(appData.subscription_expiry) : undefined,
        updateBillingDetailsUrl: appData.update_url,
        cancelSubscriptionUrl: appData.cancel_url,
        lastReceiptUrl: appData.last_receipt_url
    };

    if (_.some(subscription) && !subscription.plan) {
        // No plan means no recognized plan, i.e. an unknown id. This should never happen,
        // but error reports suggest it's happened at least once.
        reportError('Invalid subscription data', appData);
    }

    const optionalFields = [
        'lastReceiptUrl',
        'updateBillingDetailsUrl',
        'cancelSubscriptionUrl'
    ];

    return {
        email: appData.email,
        // Use undefined rather than {} when there's any missing required sub fields
        subscription: _.every(_.omit(subscription, ...optionalFields))
            ? subscription as SubscriptionData
            : undefined,
        featureFlags: ['openapi', 'webrtc', 'arc-browser'], // appData.feature_flags || [],
        banned: !!appData.banned
    };
}

async function requestUserData(): Promise<string> {
    const token = await getToken();
    if (!token) return '';

    const appDataResponse = await fetch('https://accounts.httptoolkit.tech/api/get-app-data', {
        method: 'GET',
        headers: {
            'Authorization': `Bearer ${token}`
        }
    });

    return appDataResponse.text();
}<|MERGE_RESOLUTION|>--- conflicted
+++ resolved
@@ -294,11 +294,7 @@
     const subscription = {
         id: 42, // appData.subscription_id,
         status: 'active', // appData.subscription_status,
-<<<<<<< HEAD
-        plan: "pro-annual", // getSubscriptionPlanCode(appData.subscription_plan_id),
-=======
         plan: "pro-annual", // getSKU(appData.subscription_plan_id),
->>>>>>> 079056de
         expiry: new Date(1955895603582), // appData.subscription_expiry ? new Date(appData.subscription_expiry) : undefined,
         updateBillingDetailsUrl: appData.update_url,
         cancelSubscriptionUrl: appData.cancel_url,
