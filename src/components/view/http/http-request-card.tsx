--- conflicted
+++ resolved
@@ -1,9 +1,5 @@
 import * as React from 'react';
-<<<<<<< HEAD
-import { observer } from 'mobx-react';
-=======
 import { inject, observer } from 'mobx-react';
->>>>>>> 1f8c4828
 import * as dateFns from 'date-fns';
 
 import { HttpExchange, HtkRequest } from '../../../types';
@@ -40,9 +36,6 @@
 import { HeaderDetails } from './header-details';
 import { UrlBreakdown } from '../url-breakdown';
 import { TimingEvents } from 'mockrtc';
-<<<<<<< HEAD
-
-=======
 
 const MatchedRulePill = styled(inject('uiStore')((p: {
     className?: string,
@@ -96,7 +89,6 @@
     }
 `;
 
->>>>>>> 1f8c4828
 const RawRequestDetails = (p: { request: HtkRequest, timingEvents: {} | TimingEvents }) => {
     const methodDocs = getMethodDocs(p.request.method);
     const methodDetails = [
@@ -178,14 +170,11 @@
     const { exchange, matchedRuleData, onRuleClicked } = props;
     const { request } = exchange;
     const { timingEvents } = exchange;
-<<<<<<< HEAD
-=======
 
     // We consider passthrough as a no-op, and so don't show anything in that case.
     const noopRule = matchedRuleData?.stepTypes.every(
         type => type === 'passthrough' || type === 'ws-passthrough'
     )
->>>>>>> 1f8c4828
 
     return <CollapsibleCard {...props} direction='right'>
         <header>
